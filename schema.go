package avro

import (
	"encoding/json"
	"fmt"
	"io/ioutil"
	"math"
	"reflect"
)

const (
	// Record schema type constant
	Record int = iota

	// Enum schema type constant
	Enum

	// Array schema type constant
	Array

	// Map schema type constant
	Map

	// Union schema type constant
	Union

	// Fixed schema type constant
	Fixed

	// String schema type constant
	String

	// Bytes schema type constant
	Bytes

	// Int schema type constant
	Int

	// Long schema type constant
	Long

	// Float schema type constant
	Float

	// Double schema type constant
	Double

	// Boolean schema type constant
	Boolean

	// Null schema type constant
	Null

	// Recursive schema type constant. Recursive is an artificial type that means a Record schema without its definition
	// that should be looked up in some registry.
	Recursive
)

const (
	typeRecord  = "record"
	typeUnion   = "union"
	typeEnum    = "enum"
	typeArray   = "array"
	typeMap     = "map"
	typeFixed   = "fixed"
	typeString  = "string"
	typeBytes   = "bytes"
	typeInt     = "int"
	typeLong    = "long"
	typeFloat   = "float"
	typeDouble  = "double"
	typeBoolean = "boolean"
	typeNull    = "null"
)

const (
	schemaAliasesField   = "aliases"
	schemaDefaultField   = "default"
	schemaDocField       = "doc"
	schemaFieldsField    = "fields"
	schemaItemsField     = "items"
	schemaNameField      = "name"
	schemaNamespaceField = "namespace"
	schemaSizeField      = "size"
	schemaSymbolsField   = "symbols"
	schemaTypeField      = "type"
	schemaValuesField    = "values"
)

// Schema is an interface representing a single Avro schema (both primitive and complex).
type Schema interface {
	// Returns an integer constant representing this schema type.
	Type() int

	// If this is a record, enum or fixed, returns its name, otherwise the name of the primitive type.
	GetName() string

	// Gets a custom non-reserved property from this schema and a bool representing if it exists.
	Prop(key string) (interface{}, bool)

	// Converts this schema to its JSON representation.
	String() string

	// Checks whether the given value is writeable to this schema.
	Validate(v reflect.Value) bool
}

// StringSchema implements Schema and represents Avro string type.
type StringSchema struct{}

// Returns a JSON representation of StringSchema.
func (*StringSchema) String() string {
	return `{"type": "string"}`
}

// Type returns a type constant for this StringSchema.
func (*StringSchema) Type() int {
	return String
}

// GetName returns a type name for this StringSchema.
func (*StringSchema) GetName() string {
	return typeString
}

<<<<<<< HEAD
// Prop doesn't return anything valuable for StringSchema.
func (*StringSchema) Prop(key string) (string, bool) {
	return "", false
=======
// Doesn't return anything valuable for StringSchema.
func (*StringSchema) Prop(key string) (interface{}, bool) {
	return nil, false
>>>>>>> d4f74e9c
}

// Validate checks whether the given value is writeable to this schema.
func (*StringSchema) Validate(v reflect.Value) bool {
	_, ok := dereference(v).Interface().(string)
	return ok
}

// MarshalJSON serializes the given schema as JSON. Never returns an error.
func (*StringSchema) MarshalJSON() ([]byte, error) {
	return []byte(`"string"`), nil
}

// BytesSchema implements Schema and represents Avro bytes type.
type BytesSchema struct{}

// String returns a JSON representation of BytesSchema.
func (*BytesSchema) String() string {
	return `{"type": "bytes"}`
}

// Type returns a type constant for this BytesSchema.
func (*BytesSchema) Type() int {
	return Bytes
}

// GetName returns a type name for this BytesSchema.
func (*BytesSchema) GetName() string {
	return typeBytes
}

<<<<<<< HEAD
// Prop doesn't return anything valuable for BytesSchema.
func (*BytesSchema) Prop(key string) (string, bool) {
	return "", false
=======
// Doesn't return anything valuable for BytesSchema.
func (*BytesSchema) Prop(key string) (interface{}, bool) {
	return nil, false
>>>>>>> d4f74e9c
}

// Validate checks whether the given value is writeable to this schema.
func (*BytesSchema) Validate(v reflect.Value) bool {
	v = dereference(v)

	return v.Kind() == reflect.Slice && v.Type().Elem().Kind() == reflect.Uint8
}

// MarshalJSON serializes the given schema as JSON. Never returns an error.
func (*BytesSchema) MarshalJSON() ([]byte, error) {
	return []byte(`"bytes"`), nil
}

// IntSchema implements Schema and represents Avro int type.
type IntSchema struct{}

// String returns a JSON representation of IntSchema.
func (*IntSchema) String() string {
	return `{"type": "int"}`
}

// Type returns a type constant for this IntSchema.
func (*IntSchema) Type() int {
	return Int
}

// GetName returns a type name for this IntSchema.
func (*IntSchema) GetName() string {
	return typeInt
}

<<<<<<< HEAD
// Prop doesn't return anything valuable for IntSchema.
func (*IntSchema) Prop(key string) (string, bool) {
	return "", false
=======
// Doesn't return anything valuable for IntSchema.
func (*IntSchema) Prop(key string) (interface{}, bool) {
	return nil, false
>>>>>>> d4f74e9c
}

// Validate checks whether the given value is writeable to this schema.
func (*IntSchema) Validate(v reflect.Value) bool {
	return reflect.TypeOf(dereference(v).Interface()).Kind() == reflect.Int32
}

// MarshalJSON serializes the given schema as JSON. Never returns an error.
func (*IntSchema) MarshalJSON() ([]byte, error) {
	return []byte(`"int"`), nil
}

// LongSchema implements Schema and represents Avro long type.
type LongSchema struct{}

// Returns a JSON representation of LongSchema.
func (*LongSchema) String() string {
	return `{"type": "long"}`
}

// Type returns a type constant for this LongSchema.
func (*LongSchema) Type() int {
	return Long
}

// GetName returns a type name for this LongSchema.
func (*LongSchema) GetName() string {
	return typeLong
}

<<<<<<< HEAD
// Prop doesn't return anything valuable for LongSchema.
func (*LongSchema) Prop(key string) (string, bool) {
	return "", false
=======
// Doesn't return anything valuable for LongSchema.
func (*LongSchema) Prop(key string) (interface{}, bool) {
	return nil, false
>>>>>>> d4f74e9c
}

// Validate checks whether the given value is writeable to this schema.
func (*LongSchema) Validate(v reflect.Value) bool {
	return reflect.TypeOf(dereference(v).Interface()).Kind() == reflect.Int64
}

// MarshalJSON serializes the given schema as JSON. Never returns an error.
func (*LongSchema) MarshalJSON() ([]byte, error) {
	return []byte(`"long"`), nil
}

// FloatSchema implements Schema and represents Avro float type.
type FloatSchema struct{}

// String returns a JSON representation of FloatSchema.
func (*FloatSchema) String() string {
	return `{"type": "float"}`
}

// Type returns a type constant for this FloatSchema.
func (*FloatSchema) Type() int {
	return Float
}

// GetName returns a type name for this FloatSchema.
func (*FloatSchema) GetName() string {
	return typeFloat
}

<<<<<<< HEAD
// Prop doesn't return anything valuable for FloatSchema.
func (*FloatSchema) Prop(key string) (string, bool) {
	return "", false
=======
// Doesn't return anything valuable for FloatSchema.
func (*FloatSchema) Prop(key string) (interface{}, bool) {
	return nil, false
>>>>>>> d4f74e9c
}

// Validate checks whether the given value is writeable to this schema.
func (*FloatSchema) Validate(v reflect.Value) bool {
	return reflect.TypeOf(dereference(v).Interface()).Kind() == reflect.Float32
}

// MarshalJSON serializes the given schema as JSON. Never returns an error.
func (*FloatSchema) MarshalJSON() ([]byte, error) {
	return []byte(`"float"`), nil
}

// DoubleSchema implements Schema and represents Avro double type.
type DoubleSchema struct{}

// Returns a JSON representation of DoubleSchema.
func (*DoubleSchema) String() string {
	return `{"type": "double"}`
}

// Type returns a type constant for this DoubleSchema.
func (*DoubleSchema) Type() int {
	return Double
}

// GetName returns a type name for this DoubleSchema.
func (*DoubleSchema) GetName() string {
	return typeDouble
}

<<<<<<< HEAD
// Prop doesn't return anything valuable for DoubleSchema.
func (*DoubleSchema) Prop(key string) (string, bool) {
	return "", false
=======
// Doesn't return anything valuable for DoubleSchema.
func (*DoubleSchema) Prop(key string) (interface{}, bool) {
	return nil, false
>>>>>>> d4f74e9c
}

// Validate checks whether the given value is writeable to this schema.
func (*DoubleSchema) Validate(v reflect.Value) bool {
	return reflect.TypeOf(dereference(v).Interface()).Kind() == reflect.Float64
}

// MarshalJSON serializes the given schema as JSON. Never returns an error.
func (*DoubleSchema) MarshalJSON() ([]byte, error) {
	return []byte(`"double"`), nil
}

// BooleanSchema implements Schema and represents Avro boolean type.
type BooleanSchema struct{}

// String returns a JSON representation of BooleanSchema.
func (*BooleanSchema) String() string {
	return `{"type": "boolean"}`
}

// Type returns a type constant for this BooleanSchema.
func (*BooleanSchema) Type() int {
	return Boolean
}

// GetName returns a type name for this BooleanSchema.
func (*BooleanSchema) GetName() string {
	return typeBoolean
}

<<<<<<< HEAD
// Prop doesn't return anything valuable for BooleanSchema.
func (*BooleanSchema) Prop(key string) (string, bool) {
	return "", false
=======
// Doesn't return anything valuable for BooleanSchema.
func (*BooleanSchema) Prop(key string) (interface{}, bool) {
	return nil, false
>>>>>>> d4f74e9c
}

// Validate checks whether the given value is writeable to this schema.
func (*BooleanSchema) Validate(v reflect.Value) bool {
	return dereference(v).Kind() == reflect.Bool
}

// MarshalJSON serializes the given schema as JSON. Never returns an error.
func (*BooleanSchema) MarshalJSON() ([]byte, error) {
	return []byte(`"boolean"`), nil
}

// NullSchema implements Schema and represents Avro null type.
type NullSchema struct{}

// String returns a JSON representation of NullSchema.
func (*NullSchema) String() string {
	return `{"type": "null"}`
}

// Type returns a type constant for this NullSchema.
func (*NullSchema) Type() int {
	return Null
}

// GetName returns a type name for this NullSchema.
func (*NullSchema) GetName() string {
	return typeNull
}

<<<<<<< HEAD
// Prop doesn't return anything valuable for NullSchema.
func (*NullSchema) Prop(key string) (string, bool) {
	return "", false
=======
// Doesn't return anything valuable for NullSchema.
func (*NullSchema) Prop(key string) (interface{}, bool) {
	return nil, false
>>>>>>> d4f74e9c
}

// Validate checks whether the given value is writeable to this schema.
func (*NullSchema) Validate(v reflect.Value) bool {
	// Check if the value is something that can be null
	switch v.Kind() {
	case reflect.Interface:
		return v.IsNil()
	case reflect.Array:
		return v.Cap() == 0
	case reflect.Slice:
		return v.IsNil() || v.Cap() == 0
	case reflect.Map:
		return len(v.MapKeys()) == 0
	case reflect.String:
		return len(v.String()) == 0
	case reflect.Float32:
		// Should NaN floats be treated as null?
		return math.IsNaN(v.Float())
	case reflect.Float64:
		// Should NaN floats be treated as null?
		return math.IsNaN(v.Float())
	case reflect.Ptr:
		return v.IsNil()
	case reflect.Invalid:
		return true
	}

	// Nothing else in particular, so this should not validate?
	return false
}

// MarshalJSON serializes the given schema as JSON. Never returns an error.
func (*NullSchema) MarshalJSON() ([]byte, error) {
	return []byte(`"null"`), nil
}

// RecordSchema implements Schema and represents Avro record type.
type RecordSchema struct {
	Name       string   `json:"name,omitempty"`
	Namespace  string   `json:"namespace,omitempty"`
	Doc        string   `json:"doc,omitempty"`
	Aliases    []string `json:"aliases,omitempty"`
	Properties map[string]interface{}
	Fields     []*SchemaField `json:"fields"`
}

// String returns a JSON representation of RecordSchema.
func (s *RecordSchema) String() string {
	bytes, err := json.MarshalIndent(s, "", "    ")
	if err != nil {
		panic(err)
	}

	return string(bytes)
}

// MarshalJSON serializes the given schema as JSON.
func (s *RecordSchema) MarshalJSON() ([]byte, error) {
	return json.Marshal(struct {
		Type      string         `json:"type,omitempty"`
		Namespace string         `json:"namespace,omitempty"`
		Name      string         `json:"name,omitempty"`
		Doc       string         `json:"doc,omitempty"`
		Aliases   []string       `json:"aliases,omitempty"`
		Fields    []*SchemaField `json:"fields"`
	}{
		Type:      "record",
		Namespace: s.Namespace,
		Name:      s.Name,
		Doc:       s.Doc,
		Aliases:   s.Aliases,
		Fields:    s.Fields,
	})
}

// Type returns a type constant for this RecordSchema.
func (*RecordSchema) Type() int {
	return Record
}

// GetName returns a record name for this RecordSchema.
func (s *RecordSchema) GetName() string {
	return s.Name
}

<<<<<<< HEAD
// Prop gets a custom non-reserved string property from this schema and a bool representing if it exists.
func (s *RecordSchema) Prop(key string) (string, bool) {
	if s.Properties != nil {
		if prop, ok := s.Properties[key]; ok {
=======
// Gets a custom non-reserved string property from this schema and a bool representing if it exists.
func (this *RecordSchema) Prop(key string) (interface{}, bool) {
	if this.Properties != nil {
		if prop, ok := this.Properties[key]; ok {
>>>>>>> d4f74e9c
			return prop, true
		}
	}

	return nil, false
}

// Validate checks whether the given value is writeable to this schema.
func (s *RecordSchema) Validate(v reflect.Value) bool {
	v = dereference(v)
	if v.Kind() != reflect.Struct || !v.CanAddr() || !v.CanInterface() {
		return false
	}
	rec, ok := v.Interface().(GenericRecord)
	if !ok {
		// This is not a generic record and is likely a specific record. Hence
		// use the basic check.
		return v.Kind() == reflect.Struct
	}

	fieldCount := 0
	for key, val := range rec.fields {
		for idx := range s.Fields {
			// key.Name must have rs.Fields[idx].Name as a suffix
			if len(s.Fields[idx].Name) <= len(key) {
				lhs := key[len(key)-len(s.Fields[idx].Name) : len(key)]
				if lhs == s.Fields[idx].Name {
					if !s.Fields[idx].Type.Validate(reflect.ValueOf(val)) {
						return false
					}
					fieldCount++
					break
				}
			}
		}
	}

	// All of the fields set must be accounted for in the union.
	if fieldCount < len(rec.fields) {
		return false
	}

	return true
}

// RecursiveSchema implements Schema and represents Avro record type without a definition (e.g. that should be looked up).
type RecursiveSchema struct {
	Actual *RecordSchema
}

func newRecursiveSchema(parent *RecordSchema) *RecursiveSchema {
	return &RecursiveSchema{
		Actual: parent,
	}
}

// String returns a JSON representation of RecursiveSchema.
func (s *RecursiveSchema) String() string {
	return fmt.Sprintf(`{"type": "%s"}`, s.Actual.GetName())
}

// Type returns a type constant for this RecursiveSchema.
func (*RecursiveSchema) Type() int {
	return Recursive
}

// GetName returns a record name for enclosed RecordSchema.
func (s *RecursiveSchema) GetName() string {
	return s.Actual.GetName()
}

<<<<<<< HEAD
// Prop doesn't return anything valuable for RecursiveSchema.
func (*RecursiveSchema) Prop(key string) (string, bool) {
	return "", false
=======
// Doesn't return anything valuable for RecursiveSchema.
func (*RecursiveSchema) Prop(key string) (interface{}, bool) {
	return nil, false
>>>>>>> d4f74e9c
}

// Validate checks whether the given value is writeable to this schema.
func (s *RecursiveSchema) Validate(v reflect.Value) bool {
	return s.Actual.Validate(v)
}

// MarshalJSON serializes the given schema as JSON. Never returns an error.
func (s *RecursiveSchema) MarshalJSON() ([]byte, error) {
	return []byte(fmt.Sprintf(`"%s"`, s.Actual.GetName())), nil
}

// SchemaField represents a schema field for Avro record.
type SchemaField struct {
	Name       string      `json:"name,omitempty"`
	Doc        string      `json:"doc,omitempty"`
	Default    interface{} `json:"default"`
	Type       Schema      `json:"type,omitempty"`
	Properties map[string]interface{}
}

// Gets a custom non-reserved property from this schemafield and a bool representing if it exists.
func (this *SchemaField) Prop(key string) (interface{}, bool) {
	if this.Properties != nil {
		if prop, ok := this.Properties[key]; ok {
			return prop, true
		}
	}
	return nil, false
}

// MarshalJSON serializes the given schema field as JSON.
func (s *SchemaField) MarshalJSON() ([]byte, error) {
	if s.Type.Type() == Null || (s.Type.Type() == Union && s.Type.(*UnionSchema).Types[0].Type() == Null) {
		return json.Marshal(struct {
			Name    string      `json:"name,omitempty"`
			Doc     string      `json:"doc,omitempty"`
			Default interface{} `json:"default"`
			Type    Schema      `json:"type,omitempty"`
		}{
			Name:    s.Name,
			Doc:     s.Doc,
			Default: s.Default,
			Type:    s.Type,
		})
	}

	return json.Marshal(struct {
		Name    string      `json:"name,omitempty"`
		Doc     string      `json:"doc,omitempty"`
		Default interface{} `json:"default,omitempty"`
		Type    Schema      `json:"type,omitempty"`
	}{
		Name:    s.Name,
		Doc:     s.Doc,
		Default: s.Default,
		Type:    s.Type,
	})
}

// String returns a JSON representation of SchemaField.
func (s *SchemaField) String() string {
	return fmt.Sprintf("[SchemaField: Name: %s, Doc: %s, Default: %v, Type: %s]", s.Name, s.Doc, s.Default, s.Type)
}

// EnumSchema implements Schema and represents Avro enum type.
type EnumSchema struct {
	Name       string
	Namespace  string
	Aliases    []string
	Doc        string
	Symbols    []string
	Properties map[string]interface{}
}

// String returns a JSON representation of EnumSchema.
func (s *EnumSchema) String() string {
	bytes, err := json.MarshalIndent(s, "", "    ")
	if err != nil {
		panic(err)
	}

	return string(bytes)
}

// Type returns a type constant for this EnumSchema.
func (*EnumSchema) Type() int {
	return Enum
}

// GetName returns an enum name for this EnumSchema.
func (s *EnumSchema) GetName() string {
	return s.Name
}

<<<<<<< HEAD
// Prop gets a custom non-reserved string property from this schema and a bool representing if it exists.
func (s *EnumSchema) Prop(key string) (string, bool) {
	if s.Properties != nil {
		if prop, ok := s.Properties[key]; ok {
=======
// Gets a custom non-reserved property from this schema and a bool representing if it exists.
func (this *EnumSchema) Prop(key string) (interface{}, bool) {
	if this.Properties != nil {
		if prop, ok := this.Properties[key]; ok {
>>>>>>> d4f74e9c
			return prop, true
		}
	}

	return nil, false
}

// Validate checks whether the given value is writeable to this schema.
func (*EnumSchema) Validate(v reflect.Value) bool {
	//TODO implement
	return true
}

// MarshalJSON serializes the given schema as JSON.
func (s *EnumSchema) MarshalJSON() ([]byte, error) {
	return json.Marshal(struct {
		Type      string   `json:"type,omitempty"`
		Namespace string   `json:"namespace,omitempty"`
		Name      string   `json:"name,omitempty"`
		Doc       string   `json:"doc,omitempty"`
		Symbols   []string `json:"symbols,omitempty"`
	}{
		Type:      "enum",
		Namespace: s.Namespace,
		Name:      s.Name,
		Doc:       s.Doc,
		Symbols:   s.Symbols,
	})
}

// ArraySchema implements Schema and represents Avro array type.
type ArraySchema struct {
	Items      Schema
	Properties map[string]interface{}
}

// String returns a JSON representation of ArraySchema.
func (s *ArraySchema) String() string {
	bytes, err := json.MarshalIndent(s, "", "    ")
	if err != nil {
		panic(err)
	}

	return string(bytes)
}

// Type returns a type constant for this ArraySchema.
func (*ArraySchema) Type() int {
	return Array
}

// GetName returns a type name for this ArraySchema.
func (*ArraySchema) GetName() string {
	return typeArray
}

<<<<<<< HEAD
// Prop gets a custom non-reserved string property from this schema and a bool representing if it exists.
func (s *ArraySchema) Prop(key string) (string, bool) {
	if s.Properties != nil {
		if prop, ok := s.Properties[key]; ok {
=======
// Gets a custom non-reserved string property from this schema and a bool representing if it exists.
func (this *ArraySchema) Prop(key string) (interface{}, bool) {
	if this.Properties != nil {
		if prop, ok := this.Properties[key]; ok {
>>>>>>> d4f74e9c
			return prop, true
		}
	}

	return nil, false
}

// Validate checks whether the given value is writeable to this schema.
func (s *ArraySchema) Validate(v reflect.Value) bool {
	v = dereference(v)

	// This needs to be a slice
	return v.Kind() == reflect.Slice || v.Kind() == reflect.Array
}

// MarshalJSON serializes the given schema as JSON.
func (s *ArraySchema) MarshalJSON() ([]byte, error) {
	return json.Marshal(struct {
		Type  string `json:"type,omitempty"`
		Items Schema `json:"items,omitempty"`
	}{
		Type:  "array",
		Items: s.Items,
	})
}

// MapSchema implements Schema and represents Avro map type.
type MapSchema struct {
	Values     Schema
	Properties map[string]interface{}
}

// String returns a JSON representation of MapSchema.
func (s *MapSchema) String() string {
	bytes, err := json.MarshalIndent(s, "", "    ")
	if err != nil {
		panic(err)
	}

	return string(bytes)
}

// Type returns a type constant for this MapSchema.
func (*MapSchema) Type() int {
	return Map
}

// GetName returns a type name for this MapSchema.
func (*MapSchema) GetName() string {
	return typeMap
}

<<<<<<< HEAD
// Prop gets a custom non-reserved string property from this schema and a bool representing if it exists.
func (s *MapSchema) Prop(key string) (string, bool) {
	if s.Properties != nil {
		if prop, ok := s.Properties[key]; ok {
=======
// Gets a custom non-reserved string property from this schema and a bool representing if it exists.
func (this *MapSchema) Prop(key string) (interface{}, bool) {
	if this.Properties != nil {
		if prop, ok := this.Properties[key]; ok {
>>>>>>> d4f74e9c
			return prop, true
		}
	}
	return nil, false
}

// Validate checks whether the given value is writeable to this schema.
func (s *MapSchema) Validate(v reflect.Value) bool {
	v = dereference(v)

	return v.Kind() == reflect.Map && v.Type().Key().Kind() == reflect.String
}

// MarshalJSON serializes the given schema as JSON.
func (s *MapSchema) MarshalJSON() ([]byte, error) {
	return json.Marshal(struct {
		Type   string `json:"type,omitempty"`
		Values Schema `json:"values,omitempty"`
	}{
		Type:   "map",
		Values: s.Values,
	})
}

// UnionSchema implements Schema and represents Avro union type.
type UnionSchema struct {
	Types []Schema
}

// String returns a JSON representation of UnionSchema.
func (s *UnionSchema) String() string {
	bytes, err := json.MarshalIndent(s, "", "    ")
	if err != nil {
		panic(err)
	}

	return fmt.Sprintf(`{"type": %s}`, string(bytes))
}

// Type returns a type constant for this UnionSchema.
func (*UnionSchema) Type() int {
	return Union
}

// GetName returns a type name for this UnionSchema.
func (*UnionSchema) GetName() string {
	return typeUnion
}

<<<<<<< HEAD
// Prop doesn't return anything valuable for UnionSchema.
func (*UnionSchema) Prop(key string) (string, bool) {
	return "", false
=======
// Doesn't return anything valuable for UnionSchema.
func (*UnionSchema) Prop(key string) (interface{}, bool) {
	return nil, false
>>>>>>> d4f74e9c
}

// GetType gets the index of actual union type for a given value.
func (s *UnionSchema) GetType(v reflect.Value) int {
	if s.Types != nil {
		for i := range s.Types {
			if t := s.Types[i]; t.Validate(v) {
				return i
			}
		}
	}

	return -1
}

// Validate checks whether the given value is writeable to this schema.
func (s *UnionSchema) Validate(v reflect.Value) bool {
	v = dereference(v)
	for i := range s.Types {
		if t := s.Types[i]; t.Validate(v) {
			return true
		}
	}

	return false
}

// MarshalJSON serializes the given schema as JSON.
func (s *UnionSchema) MarshalJSON() ([]byte, error) {
	return json.Marshal(s.Types)
}

// FixedSchema implements Schema and represents Avro fixed type.
type FixedSchema struct {
	Namespace  string
	Name       string
	Size       int
	Properties map[string]interface{}
}

// String returns a JSON representation of FixedSchema.
func (s *FixedSchema) String() string {
	bytes, err := json.MarshalIndent(s, "", "    ")
	if err != nil {
		panic(err)
	}

	return string(bytes)
}

// Type returns a type constant for this FixedSchema.
func (*FixedSchema) Type() int {
	return Fixed
}

// GetName returns a fixed name for this FixedSchema.
func (s *FixedSchema) GetName() string {
	return s.Name
}

<<<<<<< HEAD
// Prop gets a custom non-reserved string property from this schema and a bool representing if it exists.
func (s *FixedSchema) Prop(key string) (string, bool) {
	if s.Properties != nil {
		if prop, ok := s.Properties[key]; ok {
=======
// Gets a custom non-reserved string property from this schema and a bool representing if it exists.
func (this *FixedSchema) Prop(key string) (interface{}, bool) {
	if this.Properties != nil {
		if prop, ok := this.Properties[key]; ok {
>>>>>>> d4f74e9c
			return prop, true
		}
	}
	return nil, false
}

// Validate checks whether the given value is writeable to this schema.
func (s *FixedSchema) Validate(v reflect.Value) bool {
	v = dereference(v)

	return (v.Kind() == reflect.Array || v.Kind() == reflect.Slice) && v.Type().Elem().Kind() == reflect.Uint8 && v.Len() == s.Size
}

// MarshalJSON serializes the given schema as JSON.
func (s *FixedSchema) MarshalJSON() ([]byte, error) {
	return json.Marshal(struct {
		Type string `json:"type,omitempty"`
		Size int    `json:"size,omitempty"`
		Name string `json:"name,omitempty"`
	}{
		Type: "fixed",
		Size: s.Size,
		Name: s.Name,
	})
}

// GetFullName returns a fully-qualified name for a schema if possible. The format is namespace.name.
func GetFullName(schema Schema) string {
	switch sch := schema.(type) {
	case *RecordSchema:
		return getFullName(sch.GetName(), sch.Namespace)
	case *EnumSchema:
		return getFullName(sch.GetName(), sch.Namespace)
	case *FixedSchema:
		return getFullName(sch.GetName(), sch.Namespace)
	default:
		return schema.GetName()
	}
}

// ParseSchemaFile parses a given file.
// May return an error if schema is not parsable or file does not exist.
func ParseSchemaFile(file string) (Schema, error) {
	fileContents, err := ioutil.ReadFile(file)
	if err != nil {
		return nil, err
	}

	return ParseSchema(string(fileContents))
}

// ParseSchema parses a given schema without provided schemas to reuse.
// Equivalent to call ParseSchemaWithResistry(rawSchema, make(map[string]Schema))
// May return an error if schema is not parsable or has insufficient information about any type.
func ParseSchema(rawSchema string) (Schema, error) {
	return ParseSchemaWithRegistry(rawSchema, make(map[string]Schema))
}

// ParseSchemaWithRegistry parses a given schema using the provided registry for type lookup.
// Registry will be filled up during parsing.
// May return an error if schema is not parsable or has insufficient information about any type.
func ParseSchemaWithRegistry(rawSchema string, schemas map[string]Schema) (Schema, error) {
	var schema interface{}
	if err := json.Unmarshal([]byte(rawSchema), &schema); err != nil {
		schema = rawSchema
	}

	return schemaByType(schema, schemas, "")
}

// MustParseSchema is like ParseSchema, but panics if the given schema cannot be parsed.
func MustParseSchema(rawSchema string) Schema {
	s, err := ParseSchema(rawSchema)
	if err != nil {
		panic(err)
	}
	return s
}

func schemaByType(i interface{}, registry map[string]Schema, namespace string) (Schema, error) {
	switch v := i.(type) {
	case nil:
		return new(NullSchema), nil
	case string:
		switch v {
		case typeNull:
			return new(NullSchema), nil
		case typeBoolean:
			return new(BooleanSchema), nil
		case typeInt:
			return new(IntSchema), nil
		case typeLong:
			return new(LongSchema), nil
		case typeFloat:
			return new(FloatSchema), nil
		case typeDouble:
			return new(DoubleSchema), nil
		case typeBytes:
			return new(BytesSchema), nil
		case typeString:
			return new(StringSchema), nil
		default:
			schema, ok := registry[getFullName(v, namespace)]
			if !ok {
				return nil, fmt.Errorf("Unknown type name: %s", v)
			}

			return schema, nil
		}
	case map[string][]interface{}:
		return parseUnionSchema(v[schemaTypeField], registry, namespace)
	case map[string]interface{}:
		switch v[schemaTypeField] {
		case typeNull:
			return new(NullSchema), nil
		case typeBoolean:
			return new(BooleanSchema), nil
		case typeInt:
			return new(IntSchema), nil
		case typeLong:
			return new(LongSchema), nil
		case typeFloat:
			return new(FloatSchema), nil
		case typeDouble:
			return new(DoubleSchema), nil
		case typeBytes:
			return new(BytesSchema), nil
		case typeString:
			return new(StringSchema), nil
		case typeArray:
			items, err := schemaByType(v[schemaItemsField], registry, namespace)
			if err != nil {
				return nil, err
			}
			return &ArraySchema{Items: items, Properties: getProperties(v)}, nil
		case typeMap:
			values, err := schemaByType(v[schemaValuesField], registry, namespace)
			if err != nil {
				return nil, err
			}
			return &MapSchema{Values: values, Properties: getProperties(v)}, nil
		case typeEnum:
			return parseEnumSchema(v, registry, namespace)
		case typeFixed:
			return parseFixedSchema(v, registry, namespace)
		case typeRecord:
			return parseRecordSchema(v, registry, namespace)
		}
	case []interface{}:
		return parseUnionSchema(v, registry, namespace)
	}

	return nil, InvalidSchema
}

func parseEnumSchema(v map[string]interface{}, registry map[string]Schema, namespace string) (Schema, error) {
	symbols := make([]string, len(v[schemaSymbolsField].([]interface{})))
	for i, symbol := range v[schemaSymbolsField].([]interface{}) {
		symbols[i] = symbol.(string)
	}

	schema := &EnumSchema{Name: v[schemaNameField].(string), Symbols: symbols}
	setOptionalField(&schema.Namespace, v, schemaNamespaceField)
	setOptionalField(&schema.Doc, v, schemaDocField)
	schema.Properties = getProperties(v)

	return addSchema(getFullName(v[schemaNameField].(string), namespace), schema, registry), nil
}

func parseFixedSchema(v map[string]interface{}, registry map[string]Schema, namespace string) (Schema, error) {
	size, ok := v[schemaSizeField].(float64)
	if !ok {
		return nil, InvalidFixedSize
	}

	schema := &FixedSchema{Name: v[schemaNameField].(string), Size: int(size), Properties: getProperties(v)}
	setOptionalField(&schema.Namespace, v, schemaNamespaceField)
	return addSchema(getFullName(v[schemaNameField].(string), namespace), schema, registry), nil
}

func parseUnionSchema(v []interface{}, registry map[string]Schema, namespace string) (Schema, error) {
	types := make([]Schema, len(v))
	var err error
	for i := range v {
		types[i], err = schemaByType(v[i], registry, namespace)
		if err != nil {
			return nil, err
		}
	}
	return &UnionSchema{Types: types}, nil
}

func parseRecordSchema(v map[string]interface{}, registry map[string]Schema, namespace string) (Schema, error) {
	schema := &RecordSchema{Name: v[schemaNameField].(string)}
	setOptionalField(&schema.Namespace, v, schemaNamespaceField)
	setOptionalField(&namespace, v, schemaNamespaceField)
	setOptionalField(&schema.Doc, v, schemaDocField)
	addSchema(getFullName(v[schemaNameField].(string), namespace), newRecursiveSchema(schema), registry)
	fields := make([]*SchemaField, len(v[schemaFieldsField].([]interface{})))
	for i := range fields {
		field, err := parseSchemaField(v[schemaFieldsField].([]interface{})[i], registry, namespace)
		if err != nil {
			return nil, err
		}
		fields[i] = field
	}
	schema.Fields = fields
	schema.Properties = getProperties(v)

	return schema, nil
}

func parseSchemaField(i interface{}, registry map[string]Schema, namespace string) (*SchemaField, error) {
	switch v := i.(type) {
	case map[string]interface{}:
		name, ok := v[schemaNameField].(string)
		if !ok {
			return nil, fmt.Errorf("Schema field name missing")
		}
<<<<<<< HEAD
		schemaField := &SchemaField{Name: name}
		setOptionalField(&schemaField.Doc, v, schemaDocField)
		fieldType, err := schemaByType(v[schemaTypeField], registry, namespace)
=======
		schemaField := &SchemaField{Name: name, Properties: getProperties(v)}
		setOptionalField(&schemaField.Doc, v, schema_docField)
		fieldType, err := schemaByType(v[schema_typeField], registry, namespace)
>>>>>>> d4f74e9c
		if err != nil {
			return nil, err
		}
		schemaField.Type = fieldType
		if def, exists := v[schemaDefaultField]; exists {
			switch def.(type) {
			case float64:
				// JSON treats all numbers as float64 by default
				switch schemaField.Type.Type() {
				case Int:
					var converted = int32(def.(float64))
					schemaField.Default = converted
				case Long:
					var converted = int64(def.(float64))
					schemaField.Default = converted
				case Float:
					var converted = float32(def.(float64))
					schemaField.Default = converted

				default:
					schemaField.Default = def
				}
			default:
				schemaField.Default = def
			}
		}
		return schemaField, nil
	}

	return nil, InvalidSchema
}

func setOptionalField(where *string, v map[string]interface{}, fieldName string) {
	if field, exists := v[fieldName]; exists {
		*where = field.(string)
	}
}

func addSchema(name string, schema Schema, schemas map[string]Schema) Schema {
	if schemas != nil {
		if sch, ok := schemas[name]; ok {
			return sch
		}

		schemas[name] = schema
	}

	return schema
}

func getFullName(name string, namespace string) string {
	if len(namespace) > 0 {
		return namespace + "." + name
	}

	return name
}

// gets custom string properties from a given schema
func getProperties(v map[string]interface{}) map[string]interface{} {
	props := make(map[string]interface{})
	for name, value := range v {
		if !isReserved(name) {
			props[name] = value
		}
	}
	return props
}

func isReserved(name string) bool {
	switch name {
	case schemaAliasesField, schemaDocField, schemaFieldsField, schemaItemsField, schemaNameField,
		schemaNamespaceField, schemaSizeField, schemaSymbolsField, schemaTypeField, schemaValuesField:
		return true
	}

	return false
}

func dereference(v reflect.Value) reflect.Value {
	if v.Kind() == reflect.Ptr {
		return v.Elem()
	}

	return v
}<|MERGE_RESOLUTION|>--- conflicted
+++ resolved
@@ -123,15 +123,9 @@
 	return typeString
 }
 
-<<<<<<< HEAD
 // Prop doesn't return anything valuable for StringSchema.
-func (*StringSchema) Prop(key string) (string, bool) {
-	return "", false
-=======
-// Doesn't return anything valuable for StringSchema.
 func (*StringSchema) Prop(key string) (interface{}, bool) {
 	return nil, false
->>>>>>> d4f74e9c
 }
 
 // Validate checks whether the given value is writeable to this schema.
@@ -163,15 +157,9 @@
 	return typeBytes
 }
 
-<<<<<<< HEAD
 // Prop doesn't return anything valuable for BytesSchema.
-func (*BytesSchema) Prop(key string) (string, bool) {
-	return "", false
-=======
-// Doesn't return anything valuable for BytesSchema.
 func (*BytesSchema) Prop(key string) (interface{}, bool) {
 	return nil, false
->>>>>>> d4f74e9c
 }
 
 // Validate checks whether the given value is writeable to this schema.
@@ -204,15 +192,9 @@
 	return typeInt
 }
 
-<<<<<<< HEAD
 // Prop doesn't return anything valuable for IntSchema.
-func (*IntSchema) Prop(key string) (string, bool) {
-	return "", false
-=======
-// Doesn't return anything valuable for IntSchema.
 func (*IntSchema) Prop(key string) (interface{}, bool) {
 	return nil, false
->>>>>>> d4f74e9c
 }
 
 // Validate checks whether the given value is writeable to this schema.
@@ -243,15 +225,9 @@
 	return typeLong
 }
 
-<<<<<<< HEAD
 // Prop doesn't return anything valuable for LongSchema.
-func (*LongSchema) Prop(key string) (string, bool) {
-	return "", false
-=======
-// Doesn't return anything valuable for LongSchema.
 func (*LongSchema) Prop(key string) (interface{}, bool) {
 	return nil, false
->>>>>>> d4f74e9c
 }
 
 // Validate checks whether the given value is writeable to this schema.
@@ -282,15 +258,9 @@
 	return typeFloat
 }
 
-<<<<<<< HEAD
 // Prop doesn't return anything valuable for FloatSchema.
-func (*FloatSchema) Prop(key string) (string, bool) {
-	return "", false
-=======
-// Doesn't return anything valuable for FloatSchema.
 func (*FloatSchema) Prop(key string) (interface{}, bool) {
 	return nil, false
->>>>>>> d4f74e9c
 }
 
 // Validate checks whether the given value is writeable to this schema.
@@ -321,15 +291,9 @@
 	return typeDouble
 }
 
-<<<<<<< HEAD
 // Prop doesn't return anything valuable for DoubleSchema.
-func (*DoubleSchema) Prop(key string) (string, bool) {
-	return "", false
-=======
-// Doesn't return anything valuable for DoubleSchema.
 func (*DoubleSchema) Prop(key string) (interface{}, bool) {
 	return nil, false
->>>>>>> d4f74e9c
 }
 
 // Validate checks whether the given value is writeable to this schema.
@@ -360,15 +324,9 @@
 	return typeBoolean
 }
 
-<<<<<<< HEAD
 // Prop doesn't return anything valuable for BooleanSchema.
-func (*BooleanSchema) Prop(key string) (string, bool) {
-	return "", false
-=======
-// Doesn't return anything valuable for BooleanSchema.
 func (*BooleanSchema) Prop(key string) (interface{}, bool) {
 	return nil, false
->>>>>>> d4f74e9c
 }
 
 // Validate checks whether the given value is writeable to this schema.
@@ -399,15 +357,9 @@
 	return typeNull
 }
 
-<<<<<<< HEAD
 // Prop doesn't return anything valuable for NullSchema.
-func (*NullSchema) Prop(key string) (string, bool) {
-	return "", false
-=======
-// Doesn't return anything valuable for NullSchema.
 func (*NullSchema) Prop(key string) (interface{}, bool) {
 	return nil, false
->>>>>>> d4f74e9c
 }
 
 // Validate checks whether the given value is writeable to this schema.
@@ -494,17 +446,10 @@
 	return s.Name
 }
 
-<<<<<<< HEAD
-// Prop gets a custom non-reserved string property from this schema and a bool representing if it exists.
-func (s *RecordSchema) Prop(key string) (string, bool) {
+// Prop gets a custom non-reserved property from this schema and a bool representing if it exists.
+func (s *RecordSchema) Prop(key string) (interface{}, bool) {
 	if s.Properties != nil {
 		if prop, ok := s.Properties[key]; ok {
-=======
-// Gets a custom non-reserved string property from this schema and a bool representing if it exists.
-func (this *RecordSchema) Prop(key string) (interface{}, bool) {
-	if this.Properties != nil {
-		if prop, ok := this.Properties[key]; ok {
->>>>>>> d4f74e9c
 			return prop, true
 		}
 	}
@@ -576,15 +521,9 @@
 	return s.Actual.GetName()
 }
 
-<<<<<<< HEAD
 // Prop doesn't return anything valuable for RecursiveSchema.
-func (*RecursiveSchema) Prop(key string) (string, bool) {
-	return "", false
-=======
-// Doesn't return anything valuable for RecursiveSchema.
 func (*RecursiveSchema) Prop(key string) (interface{}, bool) {
 	return nil, false
->>>>>>> d4f74e9c
 }
 
 // Validate checks whether the given value is writeable to this schema.
@@ -680,17 +619,10 @@
 	return s.Name
 }
 
-<<<<<<< HEAD
-// Prop gets a custom non-reserved string property from this schema and a bool representing if it exists.
-func (s *EnumSchema) Prop(key string) (string, bool) {
+// Prop gets a custom non-reserved property from this schema and a bool representing if it exists.
+func (s *EnumSchema) Prop(key string) (interface{}, bool) {
 	if s.Properties != nil {
 		if prop, ok := s.Properties[key]; ok {
-=======
-// Gets a custom non-reserved property from this schema and a bool representing if it exists.
-func (this *EnumSchema) Prop(key string) (interface{}, bool) {
-	if this.Properties != nil {
-		if prop, ok := this.Properties[key]; ok {
->>>>>>> d4f74e9c
 			return prop, true
 		}
 	}
@@ -747,17 +679,10 @@
 	return typeArray
 }
 
-<<<<<<< HEAD
-// Prop gets a custom non-reserved string property from this schema and a bool representing if it exists.
-func (s *ArraySchema) Prop(key string) (string, bool) {
+// Prop gets a custom non-reserved property from this schema and a bool representing if it exists.
+func (s *ArraySchema) Prop(key string) (interface{}, bool) {
 	if s.Properties != nil {
 		if prop, ok := s.Properties[key]; ok {
-=======
-// Gets a custom non-reserved string property from this schema and a bool representing if it exists.
-func (this *ArraySchema) Prop(key string) (interface{}, bool) {
-	if this.Properties != nil {
-		if prop, ok := this.Properties[key]; ok {
->>>>>>> d4f74e9c
 			return prop, true
 		}
 	}
@@ -810,17 +735,10 @@
 	return typeMap
 }
 
-<<<<<<< HEAD
-// Prop gets a custom non-reserved string property from this schema and a bool representing if it exists.
-func (s *MapSchema) Prop(key string) (string, bool) {
+// Prop gets a custom non-reserved property from this schema and a bool representing if it exists.
+func (s *MapSchema) Prop(key string) (interface{}, bool) {
 	if s.Properties != nil {
 		if prop, ok := s.Properties[key]; ok {
-=======
-// Gets a custom non-reserved string property from this schema and a bool representing if it exists.
-func (this *MapSchema) Prop(key string) (interface{}, bool) {
-	if this.Properties != nil {
-		if prop, ok := this.Properties[key]; ok {
->>>>>>> d4f74e9c
 			return prop, true
 		}
 	}
@@ -870,15 +788,9 @@
 	return typeUnion
 }
 
-<<<<<<< HEAD
 // Prop doesn't return anything valuable for UnionSchema.
-func (*UnionSchema) Prop(key string) (string, bool) {
-	return "", false
-=======
-// Doesn't return anything valuable for UnionSchema.
 func (*UnionSchema) Prop(key string) (interface{}, bool) {
 	return nil, false
->>>>>>> d4f74e9c
 }
 
 // GetType gets the index of actual union type for a given value.
@@ -939,17 +851,10 @@
 	return s.Name
 }
 
-<<<<<<< HEAD
-// Prop gets a custom non-reserved string property from this schema and a bool representing if it exists.
-func (s *FixedSchema) Prop(key string) (string, bool) {
+// Prop gets a custom non-reserved property from this schema and a bool representing if it exists.
+func (s *FixedSchema) Prop(key string) (interface{}, bool) {
 	if s.Properties != nil {
 		if prop, ok := s.Properties[key]; ok {
-=======
-// Gets a custom non-reserved string property from this schema and a bool representing if it exists.
-func (this *FixedSchema) Prop(key string) (interface{}, bool) {
-	if this.Properties != nil {
-		if prop, ok := this.Properties[key]; ok {
->>>>>>> d4f74e9c
 			return prop, true
 		}
 	}
@@ -1169,15 +1074,9 @@
 		if !ok {
 			return nil, fmt.Errorf("Schema field name missing")
 		}
-<<<<<<< HEAD
-		schemaField := &SchemaField{Name: name}
+		schemaField := &SchemaField{Name: name, Properties: getProperties(v)}
 		setOptionalField(&schemaField.Doc, v, schemaDocField)
 		fieldType, err := schemaByType(v[schemaTypeField], registry, namespace)
-=======
-		schemaField := &SchemaField{Name: name, Properties: getProperties(v)}
-		setOptionalField(&schemaField.Doc, v, schema_docField)
-		fieldType, err := schemaByType(v[schema_typeField], registry, namespace)
->>>>>>> d4f74e9c
 		if err != nil {
 			return nil, err
 		}
