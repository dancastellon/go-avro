--- conflicted
+++ resolved
@@ -690,9 +690,6 @@
 	return schemaByType(schema, schemas, "")
 }
 
-<<<<<<< HEAD
-func schemaByType(i interface{}, registry map[string]Schema, namespace string) (Schema, error) {
-=======
 // MustParseSchema is like ParseSchema, but panics if the given schema
 // cannot be parsed.
 func MustParseSchema(rawSchema string) Schema {
@@ -703,8 +700,7 @@
 	return s
 }
 
-func schemaByType(i interface{}, registry map[string]Schema) (Schema, error) {
->>>>>>> 5c8e29f1
+func schemaByType(i interface{}, registry map[string]Schema, namespace string) (Schema, error) {
 	switch v := i.(type) {
 	case nil:
 		return new(NullSchema), nil
